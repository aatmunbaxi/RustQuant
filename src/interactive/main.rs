// ~~~~~~~~~~~~~~~~~~~~~~~~~~~~~~~~~~~~~~~~~~~~~~~~~~~~~~~~~~~~~~~~~~~~~~~~~~~~
// RustQuant: A Rust library for quantitative finance tools.
// Copyright (C) 2023 https://github.com/avhz
// See LICENSE.md or <https://www.gnu.org/licenses/>.
// ~~~~~~~~~~~~~~~~~~~~~~~~~~~~~~~~~~~~~~~~~~~~~~~~~~~~~~~~~~~~~~~~~~~~~~~~~~~~

// All boilerplate currently taken from:
// https://www.monkeypatch.io/blog/2021-05-31-rust-tui

//! Interactive binary for the library.
//! This will hopefully be a user interface for the library,
//! in the form of a command line interface (CLI).

// Strictly enforce documentation.
#![forbid(missing_docs)]
// Allow snake case.
// This is because much of this library is based on mathematics, so I
// want to adhere to the standard mathematical notation.
#![allow(non_snake_case)]
// Strictly enforce SAFETY comments.
// There is no unsafe code currently, but for anyone to add any, it must be
// documented with a SAFETY comment.
#![forbid(clippy::undocumented_unsafe_blocks)]

<<<<<<< HEAD
/// The banner for the interactive binary.
pub mod banner;

use banner::BANNER;
use serde_json::Value;
use std::fs::File;

const DB: &str = "./src/interactive/db.json";

fn main() -> Result<(), Box<dyn std::error::Error>> {
    let file = File::open(DB).expect("Could not open JSON file");
    let json: Value = serde_json::from_reader(file).expect("JSON was not well-formatted");

    println!("Hello, {}!", json.get("users").unwrap());

    println!("{}", BANNER);
=======
// const DB: &str = "./src/interactive/db.json";

// ~~~~~~~~~~~~~~~~~~~~~~~~~~~~~~~~~~~~~~~~~~~~~~~~~~~~~~~~~~~~~~~~~~~~~~~~~~~~
// IMPORTS
// ~~~~~~~~~~~~~~~~~~~~~~~~~~~~~~~~~~~~~~~~~~~~~~~~~~~~~~~~~~~~~~~~~~~~~~~~~~~~

/// Actions
pub mod actions;
/// App
pub mod app;
/// Banner
pub mod banner;
/// Events
pub mod events;
/// I/O
pub mod io;
/// Keys
pub mod key;
/// States
pub mod state;
/// U/I
pub mod ui;

use app::*;
use io::*;
use ui::*;

use eyre::Result;
use log::LevelFilter;
use std::sync::Arc;

// use crate::banner::BANNER;
// use serde_json::Value;
// use std::{fs::File, io, thread, time::Duration};

// ~~~~~~~~~~~~~~~~~~~~~~~~~~~~~~~~~~~~~~~~~~~~~~~~~~~~~~~~~~~~~~~~~~~~~~~~~~~~
// MAIN
// ~~~~~~~~~~~~~~~~~~~~~~~~~~~~~~~~~~~~~~~~~~~~~~~~~~~~~~~~~~~~~~~~~~~~~~~~~~~~

#[tokio::main]
async fn main() -> Result<(), Box<dyn std::error::Error>> {
    let (sync_io_tx, mut sync_io_rx) = tokio::sync::mpsc::channel::<IoEvent>(100);

    // We need to share the App between thread
    let app = Arc::new(tokio::sync::Mutex::new(App::new(sync_io_tx.clone())));
    let app_ui = Arc::clone(&app);

    // Configure log
    tui_logger::init_logger(LevelFilter::Debug).unwrap();
    tui_logger::set_default_level(log::LevelFilter::Debug);

    // Handle IO in a specific thread
    tokio::spawn(async move {
        let mut handler = IoAsyncHandler::new(app);
        while let Some(io_event) = sync_io_rx.recv().await {
            handler.handle_io_event(io_event).await;
        }
    });

    start_ui(&app_ui).await?;
>>>>>>> 298e956c

    Ok(())
}<|MERGE_RESOLUTION|>--- conflicted
+++ resolved
@@ -22,24 +22,6 @@
 // documented with a SAFETY comment.
 #![forbid(clippy::undocumented_unsafe_blocks)]
 
-<<<<<<< HEAD
-/// The banner for the interactive binary.
-pub mod banner;
-
-use banner::BANNER;
-use serde_json::Value;
-use std::fs::File;
-
-const DB: &str = "./src/interactive/db.json";
-
-fn main() -> Result<(), Box<dyn std::error::Error>> {
-    let file = File::open(DB).expect("Could not open JSON file");
-    let json: Value = serde_json::from_reader(file).expect("JSON was not well-formatted");
-
-    println!("Hello, {}!", json.get("users").unwrap());
-
-    println!("{}", BANNER);
-=======
 // const DB: &str = "./src/interactive/db.json";
 
 // ~~~~~~~~~~~~~~~~~~~~~~~~~~~~~~~~~~~~~~~~~~~~~~~~~~~~~~~~~~~~~~~~~~~~~~~~~~~~
@@ -100,7 +82,6 @@
     });
 
     start_ui(&app_ui).await?;
->>>>>>> 298e956c
 
     Ok(())
 }