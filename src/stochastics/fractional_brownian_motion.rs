--- conflicted
+++ resolved
@@ -42,16 +42,12 @@
 
 impl FractionalBrownianMotion {
     /// Create a new Fractional Brownian Motion process.
-<<<<<<< HEAD
-    pub fn new(hurst: f64, method: FractionalProcessGeneratorMethod) -> Self {
-=======
     ///
     /// # Panics
     ///
     /// Will panic if Hurst parameter is not in [0, 1].
     #[must_use]
-    pub fn new(hurst: f64) -> Self {
->>>>>>> bade1e8b
+    pub fn new(hurst: f64, method: FractionalProcessGeneratorMethod) -> Self {
         assert!((0.0..=1.0).contains(&hurst));
 
         Self { hurst, method }
@@ -94,12 +90,8 @@
     }
 
     /// Fractional Gaussian noise.
-<<<<<<< HEAD
+    #[must_use]
     pub fn fgn_cholesky(&self, n: usize, t_n: f64) -> Vec<f64> {
-=======
-    #[must_use]
-    pub fn fgn_cholesky(&self, n: usize, t_n: f64) -> RowDVector<f64> {
->>>>>>> bade1e8b
         let acf_sqrt = self.acf_matrix_sqrt(n);
         let noise = rand::thread_rng()
             .sample_iter::<f64, StandardNormal>(StandardNormal)
@@ -303,7 +295,6 @@
     }
 
     #[test]
-<<<<<<< HEAD
     fn test_chol() {
         let fbm = FractionalBrownianMotion::new(0.7, FractionalProcessGeneratorMethod::FFT);
         let hursts = vec![0.1, 0.3, 0.5, 0.7, 0.9];
@@ -318,18 +309,6 @@
     }
 
     #[test]
-    fn test_fft() {
-        let fbm = FractionalBrownianMotion::new(0.7, FractionalProcessGeneratorMethod::FFT);
-        let hursts = vec![0.1, 0.3, 0.5, 0.7, 0.9];
-
-        for hurst in hursts {
-            let fbm = FractionalBrownianMotion::fgn_fft(&fbm, 2000, 1.0);
-            let higuchi_fd = higuchi_fd(&fbm.to_vec(), 10);
-            let est_hurst = 2.0 - higuchi_fd;
-            print!("hurst: {}, higuchi_fd: {}\n", hurst, est_hurst);
-            assert!(est_hurst - hurst < 0.05);
-        }
-=======
     fn test_brownian_motion() {
         let fbm = FractionalBrownianMotion::new(0.7);
         let output_serial = fbm.euler_maruyama(0.0, 0.0, 0.5, 100, 1000, false);
@@ -346,6 +325,5 @@
         assert_approx_equal!(X_T.mean(), 0.0, 0.5);
         // V[X_T] = T
         assert_approx_equal!(X_T.variance(), 0.5, 0.5);
->>>>>>> bade1e8b
     }
 }